--- conflicted
+++ resolved
@@ -18,12 +18,11 @@
   status: 'speaking' | 'noise' | 'completed';
 }
 
-<<<<<<< HEAD
 export interface RequestProcessing {
   status: 'started' | 'failed' | 'completed';
-=======
+}
+
 export interface DialogueProgess {
   event: string;
   status?: string;
->>>>>>> 8b363d77
 }