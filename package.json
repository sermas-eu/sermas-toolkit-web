--- conflicted
+++ resolved
@@ -1,10 +1,6 @@
 {
   "name": "@sermas/toolkit",
-<<<<<<< HEAD
-  "version": "1.0.0-alpha.44",
-=======
   "version": "1.0.0-alpha.45",
->>>>>>> f27619d9
   "description": "Sermas Toolkit Web",
   "type": "module",
   "main": "index.js",
