--- conflicted
+++ resolved
@@ -1,10 +1,6 @@
 {
   "name": "@sermas/toolkit",
-<<<<<<< HEAD
-  "version": "1.0.0-alpha.74",
-=======
   "version": "1.0.0-alpha.75",
->>>>>>> 1396b2c2
   "description": "Sermas Toolkit Web",
   "type": "module",
   "main": "index.js",
@@ -52,11 +48,7 @@
     "@mediapipe/tasks-audio": "^0.10.7",
     "@mediapipe/tasks-vision": "^0.10.7",
     "@ricky0123/vad-web": "^0.0.16",
-<<<<<<< HEAD
-    "@sermas/api-client": "^1.0.0-alpha.60",
-=======
     "@sermas/api-client": "^1.0.0-alpha.56",
->>>>>>> 1396b2c2
     "@tensorflow-models/pose-detection": "^2.1.3",
     "@tensorflow/tfjs": "^4.10.0",
     "@tensorflow/tfjs-backend-wasm": "^4.12.0",
